--- conflicted
+++ resolved
@@ -93,24 +93,9 @@
 
     map!(Base.Fix2(/, sum(actor.valid)), result, result)
 
-<<<<<<< HEAD
-    return result
-end
-
-#if allow failed, there are some #undef in fe_values. This function aims to removing these #undef.
-function score_snapshot_when_interupt(actor::ScoreActor)
-    result = actor.score
-    bb = filter(i -> isassigned(result, i), 1:length(result))
-
-    result = result[bb]
-
-    return result
-end
-=======
     return slice_snapshot(result, slice)
 end
 
 slice_snapshot(vector, ::Nothing) = vector
 slice_snapshot(vector, range::AbstractRange) = vector[range]
-slice_snapshot(vector, count::Int) = length(vector) === count ? vector : vector[firstindex(vector):(firstindex(vector) + count - 1)]
->>>>>>> 5de02367
+slice_snapshot(vector, count::Int) = length(vector) === count ? vector : vector[firstindex(vector):(firstindex(vector) + count - 1)]