{
 "cells": [
  {
   "attachments": {},
   "cell_type": "markdown",
   "metadata": {},
   "source": [
    "# Assessing People’s Skills"
   ]
  },
  {
   "cell_type": "code",
   "execution_count": null,
   "metadata": {},
<<<<<<< HEAD
   "outputs": [
    {
     "name": "stderr",
     "output_type": "stream",
     "text": [
      "\u001b[32m\u001b[1m  Activating\u001b[22m\u001b[39m project at `~/.julia/dev/RxInfer/examples`\n"
     ]
    }
   ],
=======
   "outputs": [],
>>>>>>> b2e02cc7
   "source": [
    "# Activate local environment, see `Project.toml`\n",
    "import Pkg;\n",
    "Pkg.activate(\"..\");\n",
    "Pkg.instantiate();"
   ]
  },
  {
   "attachments": {},
   "cell_type": "markdown",
   "metadata": {},
   "source": [
    "The goal of this demo is to demonstrate the use of the `@node` and `@rule` macros, which allow the user to define custom factor nodes and associated update rules respectively. We will introduce these macros in the context of a root cause analysis on a student's test results. This demo is inspired by Chapter 2 of \"Model-Based Machine Learning\" by Winn et al.\n",
    "\n",
    "## Problem Statement\n",
    "We consider a student who takes a test that consists of three questions. Answering each question correctly requires a combination of skill and attitude. More precisely, has the student studied for the test, and have they partied the night before?\n",
    "\n",
    "We model the result for question $i$ as a continuous variable $r_i\\in[0,1]$, and skill/attitude as a binary variable $s_i \\in \\{0, 1\\}$, where $s_1$ represents whether the student has partied, and $s_2$ and $s_3$ represent whether the student has studied the chapters for the corresponding questions.\n",
    "\n",
    "We assume the following logic:\n",
    "- If the student is alert (has not partied), then they will score on the first question;\n",
    "- If the student is alert or has studied chapter two, then they will score on question two;\n",
    "- If the student can answer question two and has studied chapter three, then they will score on question three.\n",
    "\n",
    "## Generative Model Definition\n",
    "To model the probability for correct answers, we assume a latent state variable $t_i \\in \\{0,1\\}$. The dependencies between the variables can then be modeled by the following Bayesian network:\n",
    "\n",
    "```\n",
    "(s_1)   (s_2)   (s_3)\n",
    "  |       |       |\n",
    "  v       v       v\n",
    "(t_1)-->(t_2)-->(t_3)\n",
    "  |       |       |\n",
    "  v       v       v\n",
    "(r_1)   (r_2)   (r_3)\n",
    "```\n",
    "\n",
    "As prior beliefs, we assume that a student is equally likely to study/party or not:\n",
    "$$s_i \\sim Ber(0.5)\\,,$$\n",
    "for all $i$. Next, we model the domain logic as\n",
    "$$\\begin{aligned}\n",
    "  t_1 &= ¬s_1\\\\\n",
    "  t_2 &= t_1 ∨ s_2\\\\\n",
    "  t_3 &= t_2 ∧ s_3\\,.\n",
    "\\end{aligned}$$\n",
    "For the scoring results we might not have a specific forward model in mind. However, we can define a backward mapping, from continuous results to discrete latent variables, as \n",
    "$$t_i \\sim Ber(s_i)\\,,$$\n",
    "for all $i$.\n",
    "\n",
    "## Custom Nodes and Rules\n",
    "\n",
    "The backward mapping from results to latents is quite specific to our application. Moreover, it does not define a proper generative forward model. In order to still define a full generative model for our application, we can define a custom `Score` node and define an update rule that implements the backward mapping from scores to latents as a message.\n",
    "\n",
    "In RxInfer, the `@node` macro defines a factor node. This macro accepts the new node type, an indicator for a stochastic or deterministic relationship, and a list of interfaces."
   ]
  },
  {
   "cell_type": "code",
   "execution_count": 22,
   "metadata": {},
   "outputs": [],
   "source": [
    "using RxInfer, Random\n",
    "\n",
    "# Create Score node\n",
    "struct Score end\n",
    "\n",
    "@node Score Stochastic [out, in]"
   ]
  },
  {
   "attachments": {},
   "cell_type": "markdown",
   "metadata": {},
   "source": [
    "We can now define the backward mapping as a sum-product message through the `@rule` macro. This macro accepts the node type, the (outbound) interface on which the message is sent, any relevant constraints, and the message/distribution types on the remaining (inbound) interfaces."
   ]
  },
  {
   "cell_type": "code",
   "execution_count": 3,
   "metadata": {},
   "outputs": [],
   "source": [
    "# Adding update rule for the Score node\n",
    "@rule Score(:in, Marginalisation) (q_out::PointMass,) = begin\n",
    "    return Bernoulli(mean(q_out))\n",
    "end"
   ]
  },
  {
   "attachments": {},
   "cell_type": "markdown",
   "metadata": {},
   "source": [
    "## Generative Model Specification\n",
    "We can now build the full generative model."
   ]
  },
  {
   "cell_type": "code",
   "execution_count": 19,
   "metadata": {},
   "outputs": [],
   "source": [
    "# GraphPPL.jl exports the `@model` macro for model specification\n",
    "# It accepts a regular Julia function and builds an FFG under the hood\n",
<<<<<<< HEAD
    "@model function skill_model(r)\n",
    "\n",
    "    local s\n",
    "    # Priors\n",
    "    for i in eachindex(r)\n",
=======
    "\n",
    "@model function skill_model(r)\n",
    "\n",
    "    local s\n",
    "    # Priors\n",
    "    for i = 1:3\n",
>>>>>>> b2e02cc7
    "        s[i] ~ Bernoulli(0.5)\n",
    "    end\n",
    "\n",
    "    # Domain logic\n",
    "    t[1] ~ ¬s[1]\n",
    "    t[2] ~ t[1] || s[2]\n",
    "    t[3] ~ t[2] && s[3]\n",
    "\n",
    "    # Results\n",
<<<<<<< HEAD
    "    for i in eachindex(r)\n",
=======
    "    for i = 1:3\n",
>>>>>>> b2e02cc7
    "        r[i] ~ Score(t[i])\n",
    "    end\n",
    "end"
   ]
  },
  {
   "attachments": {},
   "cell_type": "markdown",
   "metadata": {},
   "source": [
    "## Inference Specification\n",
    "Let us assume that a student scored very low on all questions and set up and execute an inference algorithm."
   ]
  },
  {
   "cell_type": "code",
   "execution_count": 20,
   "metadata": {},
   "outputs": [
    {
     "data": {
      "text/plain": [
       "Inference results:\n",
       "  Posteriors       | available for (s, t)\n"
      ]
     },
     "metadata": {},
     "output_type": "display_data"
    }
   ],
   "source": [
    "test_results = [0.1, 0.1, 0.1]\n",
    "inference_result = infer(\n",
    "    model=skill_model(),\n",
    "    data=(r=test_results,)\n",
    ")"
   ]
  },
  {
   "attachments": {},
   "cell_type": "markdown",
   "metadata": {},
   "source": [
    "## Results"
   ]
  },
  {
   "cell_type": "code",
   "execution_count": 21,
   "metadata": {},
   "outputs": [
    {
     "data": {
      "text/plain": [
       "3-element Vector{Tuple{Float64}}:\n",
       " (0.9872448979591837,)\n",
       " (0.06377551020408162,)\n",
       " (0.4719387755102041,)"
      ]
     },
     "metadata": {},
     "output_type": "display_data"
    }
   ],
   "source": [
    "# Inspect the results\n",
    "map(params, inference_result.posteriors[:s])"
   ]
  },
  {
   "attachments": {},
   "cell_type": "markdown",
   "metadata": {},
   "source": [
    "These results suggest that this particular student was very likely out on the town last night."
   ]
  }
 ],
 "metadata": {
  "@webio": {
   "lastCommId": null,
   "lastKernelId": null
  },
  "kernelspec": {
   "display_name": "Julia 1.10.2",
   "language": "julia",
   "name": "julia-1.10"
  },
  "language_info": {
   "file_extension": ".jl",
   "mimetype": "application/julia",
   "name": "julia",
   "version": "1.10.2"
  }
 },
 "nbformat": 4,
 "nbformat_minor": 4
}<|MERGE_RESOLUTION|>--- conflicted
+++ resolved
@@ -12,7 +12,6 @@
    "cell_type": "code",
    "execution_count": null,
    "metadata": {},
-<<<<<<< HEAD
    "outputs": [
     {
      "name": "stderr",
@@ -22,9 +21,6 @@
      ]
     }
    ],
-=======
-   "outputs": [],
->>>>>>> b2e02cc7
    "source": [
     "# Activate local environment, see `Project.toml`\n",
     "import Pkg;\n",
@@ -132,20 +128,11 @@
    "source": [
     "# GraphPPL.jl exports the `@model` macro for model specification\n",
     "# It accepts a regular Julia function and builds an FFG under the hood\n",
-<<<<<<< HEAD
     "@model function skill_model(r)\n",
     "\n",
     "    local s\n",
     "    # Priors\n",
     "    for i in eachindex(r)\n",
-=======
-    "\n",
-    "@model function skill_model(r)\n",
-    "\n",
-    "    local s\n",
-    "    # Priors\n",
-    "    for i = 1:3\n",
->>>>>>> b2e02cc7
     "        s[i] ~ Bernoulli(0.5)\n",
     "    end\n",
     "\n",
@@ -155,11 +142,7 @@
     "    t[3] ~ t[2] && s[3]\n",
     "\n",
     "    # Results\n",
-<<<<<<< HEAD
     "    for i in eachindex(r)\n",
-=======
-    "    for i = 1:3\n",
->>>>>>> b2e02cc7
     "        r[i] ~ Score(t[i])\n",
     "    end\n",
     "end"
